#ifndef __syscall_hpp__
#define __syscall_hpp__

/*
  File
  ----
  syscall.hpp
  
  Description
  -----------
  System calls for users.

  Authors:
  Justin R. Wilson
*/

<<<<<<< HEAD
#include "syscall_def.hpp"
#include "sys_types.hpp"
#include <stddef.h>
=======
#include "types.hpp"
>>>>>>> f897e93a

namespace system {
  
  // action_entry_point == 0 means do not schedule an action.
  // buffer == 0 means no output was produced.
  void
  finish (const void* action_entry_point,
	  aid_t parameter,
	  bool output_status,
	  const void* output_buffer);
  
  size_t
  getpagesize (void);
  
  void*
  sbrk (ptrdiff_t);

}

#endif /* __syscall_hpp__ */<|MERGE_RESOLUTION|>--- conflicted
+++ resolved
@@ -14,13 +14,8 @@
   Justin R. Wilson
 */
 
-<<<<<<< HEAD
-#include "syscall_def.hpp"
 #include "sys_types.hpp"
 #include <stddef.h>
-=======
-#include "types.hpp"
->>>>>>> f897e93a
 
 namespace system {
   
