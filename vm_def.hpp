--- conflicted
+++ resolved
@@ -2,6 +2,7 @@
 #define __vm_def_hpp__
 
 #include <stdint.h>
+#include <stddef.h>
 
 typedef uint32_t physical_address_t;
 typedef uint32_t frame_t;
@@ -25,13 +26,8 @@
 /* Everything must fit into 4MB initialy. */
 static const void* const INITIAL_LOGICAL_LIMIT = reinterpret_cast<const void*> (0xC0400000);
 
-<<<<<<< HEAD
-/* Memory under one megabyte is not used. */
-static const unsigned int ONE_MEGABYTE = 0x00100000;
-=======
 // One megabyte is important for dealing with low memory.
 static const size_t ONE_MEGABYTE = 0x00100000;
->>>>>>> f897e93a
 
 // Four megabytes are important because that is span of one page table or page directory entry.
 static const size_t FOUR_MEGABYTES = 0x00400000;
