#ifndef __syscall_def_hpp__
#define __syscall_def_hpp__

/*
  File
  ----
  syscall_def.h
  
  Description
  -----------
  Definitions for system calls.

  Authors:
  Justin R. Wilson
*/

<<<<<<< HEAD
enum syscall_t {
  SYSCALL_FINISH = 0,
  SYSCALL_GET_PAGE_SIZE,
  SYSCALL_ALLOCATE,
};
=======
namespace system {
  
  enum {
    FINISH = 0,
    GETPAGESIZE,
    SBRK,
  };
>>>>>>> f897e93a

}

#endif /* __syscall_def_hpp__ */<|MERGE_RESOLUTION|>--- conflicted
+++ resolved
@@ -14,13 +14,6 @@
   Justin R. Wilson
 */
 
-<<<<<<< HEAD
-enum syscall_t {
-  SYSCALL_FINISH = 0,
-  SYSCALL_GET_PAGE_SIZE,
-  SYSCALL_ALLOCATE,
-};
-=======
 namespace system {
   
   enum {
@@ -28,7 +21,6 @@
     GETPAGESIZE,
     SBRK,
   };
->>>>>>> f897e93a
 
 }
 
