/*
  File
  ----
  system_automaton.cpp
  
  Description
  -----------
  The system automaton.

  Authors:
  Justin R. Wilson
*/

#include "system_allocator.hpp"
#include "scheduler.hpp"
#include "binding_manager.hpp"
#include "automaton.hpp"
#include "fifo_scheduler.hpp"
#include "ramdisk_automaton.hpp"
#include "action_macros.hpp"
#include "kassert.hpp"

// Symbols to build the kernel's memory map.
extern int text_begin;
extern int text_end;
extern int rodata_begin;
extern int rodata_end;
extern int data_begin;
extern int data_end;

<<<<<<< HEAD
static void
sa_schedule ();

enum status {
  NORMAL,
  BOOTING,
};

/* Size of the stack used for "system" automata.
   Must be large enough for functions and interrupts. */
static const size_t SYSTEM_STACK_SIZE = 0x1000;

static const logical_address ONE_MEGABYTE (reinterpret_cast<const void*> (0x00100000));

static status status_;
static logical_address boot_begin_;
static logical_address boot_end_;
static system_alloc alloc_ (false); // Delay initialization.
typedef binding_manager<system_alloc, system_allocator> binding_manager_type;
static binding_manager_type* binding_manager_;
typedef scheduler<system_alloc, system_allocator> scheduler_type;
static scheduler_type* system_scheduler_;
static automaton* system_automaton_;

static fifo_scheduler* scheduler_;
typedef std::deque<automaton*, system_allocator<automaton*> > init_queue_type;
static init_queue_type* init_queue_;

static void
sa_remove (size_t action_entry_point,
	   void* parameter)
{
  scheduler_->remove (action_entry_point, parameter);
}

static void
sa_finish (void* buffer)
{
  scheduler_->finish (buffer);
}

void
sa_null (void*);
typedef internal_action_traits<void*, &sa_null> sa_null_traits;

static bool
sa_null_precondition (void*)
{
  return true;
}

static void
sa_null_effect (void*)
{
  // Do nothing but activate the scheduler.
  kputs (__func__); kputs ("\n");
}

void
sa_null (void* p)
{
  internal_action<sa_null_traits> (p, sa_remove, sa_null_precondition, sa_null_effect, sa_schedule, sa_finish);
}

void
sa_init (automaton*);
typedef output_action_traits<automaton*, int, &sa_init> sa_init_traits;

static bool
sa_init_precondition (automaton* a)
{
  return !init_queue_->empty () && init_queue_->front () == a;
}

static void
sa_init_effect (automaton*,
		int& message)
{
  init_queue_->pop_front ();
  message = 314;
  kputs (__func__); kputs (" produced "); kputx32 (message); kputs ("\n");
}

void
sa_init (automaton* p)
{
  output_action<sa_init_traits> (p, sa_remove, sa_init_precondition, sa_init_effect, sa_schedule, sa_finish);
}

void
sa_create_request (void*,
		   int)
{
  kassert (0);
}
typedef input_action_traits<void*, int, &sa_create_request> sa_create_request_traits;

void
sa_create_response (void*)
{
  kassert (0);
}
typedef output_action_traits<void*, int, &sa_create_response> sa_create_response_traits;

void
sa_bind_request (void*,
		   int)
{
  kassert (0);
}
typedef input_action_traits<void*, int, &sa_bind_request> sa_bind_request_traits;

void
sa_bind_response (void*)
{
  kassert (0);
}
typedef output_action_traits<void*, int, &sa_bind_response> sa_bind_response_traits;

void
sa_unbind_request (void*,
		   int)
{
  kassert (0);
}
typedef input_action_traits<void*, int, &sa_unbind_request> sa_unbind_request_traits;

void
sa_unbind_response (void*)
{
  kassert (0);
}
typedef output_action_traits<void*, int, &sa_unbind_response> sa_unbind_response_traits;

void
sa_destroy_request (void*,
=======
namespace system_automaton {

  enum status {
    NORMAL,
    BOOTING,
  };
  
  /* Size of the stack used for "system" automata.
     Must be large enough for functions and interrupts. */
  static const size_t SYSTEM_STACK_SIZE = 0x8000;
  
  static status status_;
  static const uint8_t* boot_begin_;
  static const uint8_t* boot_end_;
  static list_alloc alloc_ (false); // Delay initialization.
  static binding_manager* binding_manager_;
  static scheduler* system_scheduler_;
  static automaton* system_automaton_;

  static fifo_scheduler* scheduler_;
  typedef std::deque<automaton*, list_allocator<automaton*> > init_queue_type;
  static init_queue_type* init_queue_;
  
  static void
  schedule ();

  static void
  remove (size_t action_entry_point,
	     void* parameter)
  {
    scheduler_->remove (action_entry_point, parameter);
  }
  
  static void
  finish (void* buffer)
  {
    scheduler_->finish (buffer);
  }
  
  void
  null (void*);
  typedef internal_action_traits<void*, &null> null_traits;
  
  static bool
  null_precondition (void*)
  {
    return true;
  }
  
  static void
  null_effect (void*)
  {
    // Do nothing but activate the scheduler.
    kputs (__func__); kputs ("\n");
  }
  
  void
  null (void* p)
  {
    internal_action<null_traits> (p, remove, null_precondition, null_effect, schedule, finish);
  }
  
  void
  init (automaton*);
  typedef output_action_traits<automaton*, int, &init> init_traits;
  
  static bool
  init_precondition (automaton* a)
  {
    return !init_queue_->empty () && init_queue_->front () == a;
  }
  
  static void
  init_effect (automaton*,
		  int& message)
  {
    init_queue_->pop_front ();
    message = 314;
    kputs (__func__); kputs (" produced "); kputx32 (message); kputs ("\n");
  }
  
  void
  init (automaton* p)
  {
    output_action<init_traits> (p, remove, init_precondition, init_effect, schedule, finish);
  }
  
  void
  create_request (void*,
		     int)
  {
    kassert (0);
  }
  typedef input_action_traits<void*, int, &create_request> create_request_traits;
  
  void
  create_response (void*)
  {
    kassert (0);
  }
  typedef output_action_traits<void*, int, &create_response> create_response_traits;
  
  void
  bind_request (void*,
>>>>>>> d4b1edd6
		   int)
  {
    kassert (0);
  }
  typedef input_action_traits<void*, int, &bind_request> bind_request_traits;
  
  void
  bind_response (void*)
  {
    kassert (0);
  }
  typedef output_action_traits<void*, int, &bind_response> bind_response_traits;
  
  void
  unbind_request (void*,
		     int)
  {
    kassert (0);
  }
  typedef input_action_traits<void*, int, &unbind_request> unbind_request_traits;
  
  void
  unbind_response (void*)
  {
    kassert (0);
  }
  typedef output_action_traits<void*, int, &unbind_response> unbind_response_traits;
  
  void
  destroy_request (void*,
		      int)
  {
    kassert (0);
  }
  typedef input_action_traits<void*, int, &destroy_request> destroy_request_traits;

  void
  destroy_response (void*)
  {
    kassert (0);
  }
  typedef output_action_traits<void*, int, &destroy_response> destroy_response_traits;

  // For testing.
  void
  read_request (void*);
  typedef output_action_traits<void*, ramdisk::block_num, &read_request> read_request_traits;

  static bool
  read_request_precondition (void*)
  {
    return true;
  }

  static void
  read_request_effect (void*,
		       ramdisk::block_num& block_num)
  {
    block_num = 0;
  }

  void
  read_request (void* p)
  {
    output_action<read_request_traits> (p, remove, read_request_precondition, read_request_effect, schedule, finish);
  }
  
  static void
  schedule ()
  {
    if (!init_queue_->empty ()) {
      scheduler_->add<init_traits> (init_queue_->front ());
    }
    if (read_request_precondition (0)) {
      scheduler_->add<read_request_traits> (0);
    }
  }
  
  void
  run (const void* placement_begin,
       const void* placement_end)
  {
    status_ = BOOTING;

    boot_begin_ = static_cast<uint8_t*> (const_cast<void*> (align_down (placement_begin, PAGE_SIZE)));
    boot_end_ = static_cast<uint8_t*> (const_cast<void*> (align_up (placement_end, PAGE_SIZE)));

    // We delayed initialization of the allocator because we don't know when interrupts are enabled.
    // However, they are enabled now so reinitialize using placement new.
    new (&alloc_) system_alloc ();

    // Allocate the binding manager.
    binding_manager_ = new (alloc_) binding_manager_type (alloc_);

    // Allocate the scheduler.
    system_scheduler_ = new (alloc_) scheduler_type (alloc_, *binding_manager_);

    // The system automaton's ceiling is the start of the paging data structures.
    // This is also used as the stack pointer.
    system_automaton_ = new (alloc_) automaton (alloc_, descriptor_constants::RING0, vm_manager::page_directory_physical_address (), vm_manager::page_directory_logical_address (), vm_manager::page_directory_logical_address (), paging_constants::SUPERVISOR);

    // Create a memory map for the system automatom.
    // Reserve low memory.
    kassert (system_automaton_->insert_vm_area (vm_reserved_area (0, static_cast<const uint8_t*> (KERNEL_VIRTUAL_BASE) + reinterpret_cast<size_t> (ONE_MEGABYTE))));
    // Program text.
    kassert (system_automaton_->insert_vm_area (vm_text_area (&text_begin, &text_end, paging_constants::SUPERVISOR)));
    // Program read-only data.
    kassert (system_automaton_->insert_vm_area (vm_rodata_area (&rodata_begin, &rodata_end, paging_constants::SUPERVISOR)));
    // Program data.
    kassert (system_automaton_->insert_vm_area (vm_data_area (&data_begin, &data_end, paging_constants::SUPERVISOR)));

    /* Add a stack. */
    vm_stack_area stack (reinterpret_cast<uint8_t*> (vm_manager::page_directory_logical_address ()) - SYSTEM_STACK_SIZE,
			 vm_manager::page_directory_logical_address (),
			 paging_constants::SUPERVISOR);
    kassert (system_automaton_->insert_vm_area (stack));
    /* When we call finish_action below, we will switch to the new stack.
       If we don't back the stack with physical pages, the first stack operation will triple fault.
       The scenario that we must avoid is:
       1.  Stack operation (recall that exceptions/interrupts use the stack).
       2.  No stack so page fault (exception).
       3.  Page fault will try to use the stack, same result.
       4.  Triple fault.  Game over.
       
       So, we need to back the stack with physical pages.
    */
    const void* ptr;
    for (ptr = stack.begin (); ptr < stack.end (); ptr = static_cast<const uint8_t*> (ptr) + PAGE_SIZE) {
      vm_manager::map (ptr, frame_manager::alloc (), paging_constants::SUPERVISOR, paging_constants::WRITABLE);
    }
    
    /* Add the actions. */
    system_automaton_->add_action<null_traits> ();
    system_automaton_->add_action<init_traits> ();
    system_automaton_->add_action<create_request_traits> ();
    system_automaton_->add_action<create_response_traits> ();
    system_automaton_->add_action<bind_request_traits> ();
    system_automaton_->add_action<bind_response_traits> ();
    system_automaton_->add_action<unbind_request_traits> ();
    system_automaton_->add_action<unbind_response_traits> ();
    system_automaton_->add_action<destroy_request_traits> ();
    system_automaton_->add_action<destroy_response_traits> ();
    system_automaton_->add_action<read_request_traits> ();
    
    // Add the system automaton to the system scheduler.
    system_scheduler_->add_automaton (system_automaton_);
    
    // Allocate the data structures for the system automaton.
    scheduler_ = new (alloc_) fifo_scheduler (alloc_);
    init_queue_ = new (alloc_) init_queue_type (alloc_);
    
    /* Create the ramdisk automaton. */
    
    /* First, create a new page directory. */
    
    /* Reserve some logical address space for the page directory. */
    page_directory* pd = static_cast<page_directory*> (system_automaton_->reserve (PAGE_SIZE));
    kassert (pd != 0);
    // Allocate a frame.
    frame_t frame = frame_manager::alloc ();
    /* Map the page directory. */
    vm_manager::map (pd, frame, paging_constants::SUPERVISOR, paging_constants::WRITABLE);
    /* Initialize the page directory with a copy of the current page directory. */
    pd->initialize_with_current (frame_to_physical_address (frame));
    /* Unmap. */
    vm_manager::unmap (pd);
    /* Unreserve. */
    system_automaton_->unreserve (pd);
    
    /* Switch to the new page directory. */
    vm_manager::switch_to_directory (frame_to_physical_address (frame));
    
    /* Second, create the automaton. */
  automaton* ramdisk = new (alloc_) automaton (alloc_, descriptor_constants::RING0, frame_to_physical_address (frame), KERNEL_VIRTUAL_BASE, KERNEL_VIRTUAL_BASE, paging_constants::SUPERVISOR);

    /* Third, create the automaton's memory map. */
    {
      // Reserve low memory.
      kassert (ramdisk->insert_vm_area (vm_reserved_area (0, ONE_MEGABYTE)));
      
      /* Add a stack area. */
      vm_stack_area stack (static_cast<const uint8_t*> (ramdisk->stack_pointer ()) - SYSTEM_STACK_SIZE,
			   ramdisk->stack_pointer (),
			   paging_constants::SUPERVISOR);
      kassert (ramdisk->insert_vm_area (stack));
      
      /* Back with physical pages.  See previous comment about the stack. */
      const void* ptr;
      for (ptr = stack.begin (); ptr < stack.end (); ptr = static_cast<const uint8_t*> (ptr) + PAGE_SIZE) {
	vm_manager::map (ptr, frame_manager::alloc (), paging_constants::SUPERVISOR, paging_constants::WRITABLE);
      }
    }
    
    /* Fourth, add the actions. */
    ramdisk->add_action<ramdisk::init_traits> ();
    ramdisk->add_action<ramdisk::read_request_traits> ();

    /* Fifth, bind. */
    binding_manager_->bind<init_traits, ramdisk::init_traits> (system_automaton_, ramdisk,
							       ramdisk, 0);

    binding_manager_->bind<read_request_traits, ramdisk::read_request_traits> (system_automaton_, 0,
									       ramdisk, 0);
    
    /* Sixth, add the automaton to the system scheduler. */
    system_scheduler_->add_automaton (ramdisk);

    /* Seventh, initialize the new automaton. */
    init_queue_->push_back (ramdisk);
    
    /* Create the VFS automaton. */
    // TODO

    /* Create the init automaton. */
    // TODO

    // Finish the memory map for the system automaton with data that has been allocated.
    vm_data_area d (boot_begin_, static_cast<const uint8_t*> (boot_end_) + PAGE_SIZE, paging_constants::SUPERVISOR);
    kassert (system_automaton_->insert_vm_area (d));
    status_ = NORMAL;

    // Add the first action to the scheduler.
    system_scheduler_->schedule_action (system_automaton_, null_traits::action_entry_point, 0);
    
    // Start the scheduler.  Doesn't return.
    system_scheduler_->finish_action (0, 0, 0);
  }

  void
  page_fault (const void* address,
	      uint32_t error,
	      registers* regs)
  {
    automaton* current_automaton = system_scheduler_->current_automaton ();
    kassert (current_automaton != system_automaton_);

    switch (status_) {
    case NORMAL:
      if (address < KERNEL_VIRTUAL_BASE) {
	// Use the automaton's memory map.
	current_automaton->page_fault (address, error, regs);
      }
      else {
	// Use our memory map.
	system_automaton_->page_fault (address, error, regs);
      }
      break;
    case BOOTING:
      kassert (address >= boot_begin_);
      kassert (address < boot_end_);
      
      /* Fault should come from not being present. */
      kassert ((error & PAGE_PROTECTION_ERROR) == 0);
      /* Fault should come from data. */
      kassert ((error & PAGE_INSTRUCTION_ERROR) == 0);
      /* Back the request with a frame. */
      vm_manager::map (address, frame_manager::alloc (), paging_constants::SUPERVISOR, paging_constants::WRITABLE);
      /* Clear the frame. */
      /* TODO:  This is a long operation.  Move it out of the interrupt handler. */
      memset (const_cast<void*> (align_down (address, PAGE_SIZE)), 0x00, PAGE_SIZE);
      break;
    }
  }

  void
  finish_action (size_t action_entry_point,
		 void* parameter,
		 void* buffer)
  {
    system_scheduler_->finish_action (action_entry_point, parameter, buffer);
  }

  void*
  alloc (size_t size)
  {
    automaton* current_automaton = system_scheduler_->current_automaton ();
    kassert (current_automaton != system_automaton_);

    switch (status_) {
    case NORMAL:
<<<<<<< HEAD
      return current_automaton->alloc (size);
=======
      kputs ("NORMAL\n");
      return system_scheduler_->current_automaton ()->alloc (size);
>>>>>>> d4b1edd6
      break;
    case BOOTING:
      {
	void* retval = const_cast<void*> (static_cast<const void*> (boot_end_));
	boot_end_ += size;
	boot_end_ = static_cast<uint8_t*> (const_cast<void*> (align_up (boot_end_, PAGE_SIZE)));
	return retval;
      }
      break;
    }
  }

  void
  unknown_system_call (void)
  {
    // TODO
    kassert (0);
  }
  
  void
  bad_schedule (void)
  {
    // TODO
    kassert (0);
  }

  void
  bad_message (void)
  {
    // TODO
    kassert (0);
  }

}<|MERGE_RESOLUTION|>--- conflicted
+++ resolved
@@ -28,165 +28,23 @@
 extern int data_begin;
 extern int data_end;
 
-<<<<<<< HEAD
-static void
-sa_schedule ();
-
-enum status {
-  NORMAL,
-  BOOTING,
-};
-
-/* Size of the stack used for "system" automata.
-   Must be large enough for functions and interrupts. */
-static const size_t SYSTEM_STACK_SIZE = 0x1000;
-
-static const logical_address ONE_MEGABYTE (reinterpret_cast<const void*> (0x00100000));
-
-static status status_;
-static logical_address boot_begin_;
-static logical_address boot_end_;
-static system_alloc alloc_ (false); // Delay initialization.
-typedef binding_manager<system_alloc, system_allocator> binding_manager_type;
-static binding_manager_type* binding_manager_;
-typedef scheduler<system_alloc, system_allocator> scheduler_type;
-static scheduler_type* system_scheduler_;
-static automaton* system_automaton_;
-
-static fifo_scheduler* scheduler_;
-typedef std::deque<automaton*, system_allocator<automaton*> > init_queue_type;
-static init_queue_type* init_queue_;
-
-static void
-sa_remove (size_t action_entry_point,
-	   void* parameter)
-{
-  scheduler_->remove (action_entry_point, parameter);
-}
-
-static void
-sa_finish (void* buffer)
-{
-  scheduler_->finish (buffer);
-}
-
-void
-sa_null (void*);
-typedef internal_action_traits<void*, &sa_null> sa_null_traits;
-
-static bool
-sa_null_precondition (void*)
-{
-  return true;
-}
-
-static void
-sa_null_effect (void*)
-{
-  // Do nothing but activate the scheduler.
-  kputs (__func__); kputs ("\n");
-}
-
-void
-sa_null (void* p)
-{
-  internal_action<sa_null_traits> (p, sa_remove, sa_null_precondition, sa_null_effect, sa_schedule, sa_finish);
-}
-
-void
-sa_init (automaton*);
-typedef output_action_traits<automaton*, int, &sa_init> sa_init_traits;
-
-static bool
-sa_init_precondition (automaton* a)
-{
-  return !init_queue_->empty () && init_queue_->front () == a;
-}
-
-static void
-sa_init_effect (automaton*,
-		int& message)
-{
-  init_queue_->pop_front ();
-  message = 314;
-  kputs (__func__); kputs (" produced "); kputx32 (message); kputs ("\n");
-}
-
-void
-sa_init (automaton* p)
-{
-  output_action<sa_init_traits> (p, sa_remove, sa_init_precondition, sa_init_effect, sa_schedule, sa_finish);
-}
-
-void
-sa_create_request (void*,
-		   int)
-{
-  kassert (0);
-}
-typedef input_action_traits<void*, int, &sa_create_request> sa_create_request_traits;
-
-void
-sa_create_response (void*)
-{
-  kassert (0);
-}
-typedef output_action_traits<void*, int, &sa_create_response> sa_create_response_traits;
-
-void
-sa_bind_request (void*,
-		   int)
-{
-  kassert (0);
-}
-typedef input_action_traits<void*, int, &sa_bind_request> sa_bind_request_traits;
-
-void
-sa_bind_response (void*)
-{
-  kassert (0);
-}
-typedef output_action_traits<void*, int, &sa_bind_response> sa_bind_response_traits;
-
-void
-sa_unbind_request (void*,
-		   int)
-{
-  kassert (0);
-}
-typedef input_action_traits<void*, int, &sa_unbind_request> sa_unbind_request_traits;
-
-void
-sa_unbind_response (void*)
-{
-  kassert (0);
-}
-typedef output_action_traits<void*, int, &sa_unbind_response> sa_unbind_response_traits;
-
-void
-sa_destroy_request (void*,
-=======
 namespace system_automaton {
 
-  enum status {
-    NORMAL,
-    BOOTING,
-  };
-  
   /* Size of the stack used for "system" automata.
      Must be large enough for functions and interrupts. */
-  static const size_t SYSTEM_STACK_SIZE = 0x8000;
-  
-  static status status_;
-  static const uint8_t* boot_begin_;
-  static const uint8_t* boot_end_;
-  static list_alloc alloc_ (false); // Delay initialization.
-  static binding_manager* binding_manager_;
-  static scheduler* system_scheduler_;
-  static automaton* system_automaton_;
-
-  static fifo_scheduler* scheduler_;
-  typedef std::deque<automaton*, list_allocator<automaton*> > init_queue_type;
+  static const size_t SYSTEM_STACK_SIZE = 0x1000;
+  
+  static system_alloc alloc_; // Delay initialization.
+  typedef binding_manager<system_alloc, system_allocator> binding_manager_type;
+  static binding_manager_type* binding_manager_;
+  typedef scheduler<system_alloc, system_allocator> system_scheduler_type;
+  static system_scheduler_type* system_scheduler_;
+  typedef automaton<system_alloc, system_allocator> automaton_type;
+  static automaton_type* system_automaton_;
+
+  typedef fifo_scheduler<system_alloc, system_allocator> scheduler_type;
+  static scheduler_type* scheduler_;
+  typedef std::deque<automaton_type*, system_allocator<automaton_type*> > init_queue_type;
   static init_queue_type* init_queue_;
   
   static void
@@ -229,17 +87,17 @@
   }
   
   void
-  init (automaton*);
-  typedef output_action_traits<automaton*, int, &init> init_traits;
+  init (automaton_type*);
+  typedef output_action_traits<automaton_type*, int, &init> init_traits;
   
   static bool
-  init_precondition (automaton* a)
+  init_precondition (automaton_type* a)
   {
     return !init_queue_->empty () && init_queue_->front () == a;
   }
   
   static void
-  init_effect (automaton*,
+  init_effect (automaton_type*,
 		  int& message)
   {
     init_queue_->pop_front ();
@@ -248,7 +106,7 @@
   }
   
   void
-  init (automaton* p)
+  init (automaton_type* p)
   {
     output_action<init_traits> (p, remove, init_precondition, init_effect, schedule, finish);
   }
@@ -270,7 +128,6 @@
   
   void
   bind_request (void*,
->>>>>>> d4b1edd6
 		   int)
   {
     kassert (0);
@@ -353,39 +210,33 @@
   run (const void* placement_begin,
        const void* placement_end)
   {
-    status_ = BOOTING;
-
-    boot_begin_ = static_cast<uint8_t*> (const_cast<void*> (align_down (placement_begin, PAGE_SIZE)));
-    boot_end_ = static_cast<uint8_t*> (const_cast<void*> (align_up (placement_end, PAGE_SIZE)));
-
-    // We delayed initialization of the allocator because we don't know when interrupts are enabled.
-    // However, they are enabled now so reinitialize using placement new.
-    new (&alloc_) system_alloc ();
+    // Initialize the allocator.
+    alloc_.boot (placement_begin, placement_end);
 
     // Allocate the binding manager.
     binding_manager_ = new (alloc_) binding_manager_type (alloc_);
 
     // Allocate the scheduler.
-    system_scheduler_ = new (alloc_) scheduler_type (alloc_, *binding_manager_);
+    system_scheduler_ = new (alloc_) system_scheduler_type (alloc_, *binding_manager_);
 
     // The system automaton's ceiling is the start of the paging data structures.
     // This is also used as the stack pointer.
-    system_automaton_ = new (alloc_) automaton (alloc_, descriptor_constants::RING0, vm_manager::page_directory_physical_address (), vm_manager::page_directory_logical_address (), vm_manager::page_directory_logical_address (), paging_constants::SUPERVISOR);
+    system_automaton_ = new (alloc_) automaton_type (alloc_, descriptor_constants::RING0, vm_manager::page_directory_physical_address (), vm_manager::page_directory_logical_address (), vm_manager::page_directory_logical_address (), paging_constants::SUPERVISOR);
 
     // Create a memory map for the system automatom.
     // Reserve low memory.
-    kassert (system_automaton_->insert_vm_area (vm_reserved_area (0, static_cast<const uint8_t*> (KERNEL_VIRTUAL_BASE) + reinterpret_cast<size_t> (ONE_MEGABYTE))));
+    kassert (system_automaton_->insert_vm_area (new (alloc_) vm_reserved_area (0, static_cast<const uint8_t*> (KERNEL_VIRTUAL_BASE) + reinterpret_cast<size_t> (ONE_MEGABYTE))));
     // Program text.
-    kassert (system_automaton_->insert_vm_area (vm_text_area (&text_begin, &text_end, paging_constants::SUPERVISOR)));
+    kassert (system_automaton_->insert_vm_area (new (alloc_) vm_text_area (&text_begin, &text_end, paging_constants::SUPERVISOR)));
     // Program read-only data.
-    kassert (system_automaton_->insert_vm_area (vm_rodata_area (&rodata_begin, &rodata_end, paging_constants::SUPERVISOR)));
+    kassert (system_automaton_->insert_vm_area (new (alloc_) vm_rodata_area (&rodata_begin, &rodata_end, paging_constants::SUPERVISOR)));
     // Program data.
-    kassert (system_automaton_->insert_vm_area (vm_data_area (&data_begin, &data_end, paging_constants::SUPERVISOR)));
+    kassert (system_automaton_->insert_vm_area (new (alloc_) vm_data_area (&data_begin, &data_end, paging_constants::SUPERVISOR)));
 
     /* Add a stack. */
-    vm_stack_area stack (reinterpret_cast<uint8_t*> (vm_manager::page_directory_logical_address ()) - SYSTEM_STACK_SIZE,
-			 vm_manager::page_directory_logical_address (),
-			 paging_constants::SUPERVISOR);
+    vm_stack_area* stack = new (alloc_) vm_stack_area (reinterpret_cast<uint8_t*> (vm_manager::page_directory_logical_address ()) - SYSTEM_STACK_SIZE,
+						       vm_manager::page_directory_logical_address (),
+						       paging_constants::SUPERVISOR);
     kassert (system_automaton_->insert_vm_area (stack));
     /* When we call finish_action below, we will switch to the new stack.
        If we don't back the stack with physical pages, the first stack operation will triple fault.
@@ -397,10 +248,10 @@
        
        So, we need to back the stack with physical pages.
     */
-    const void* ptr;
-    for (ptr = stack.begin (); ptr < stack.end (); ptr = static_cast<const uint8_t*> (ptr) + PAGE_SIZE) {
-      vm_manager::map (ptr, frame_manager::alloc (), paging_constants::SUPERVISOR, paging_constants::WRITABLE);
-    }
+    stack->back_with_frames ();
+
+    // Switch to normal since the memory map is built.
+    alloc_.normal (system_automaton_);
     
     /* Add the actions. */
     system_automaton_->add_action<null_traits> ();
@@ -419,7 +270,7 @@
     system_scheduler_->add_automaton (system_automaton_);
     
     // Allocate the data structures for the system automaton.
-    scheduler_ = new (alloc_) fifo_scheduler (alloc_);
+    scheduler_ = new (alloc_) scheduler_type (alloc_);
     init_queue_ = new (alloc_) init_queue_type (alloc_);
     
     /* Create the ramdisk automaton. */
@@ -444,24 +295,20 @@
     vm_manager::switch_to_directory (frame_to_physical_address (frame));
     
     /* Second, create the automaton. */
-  automaton* ramdisk = new (alloc_) automaton (alloc_, descriptor_constants::RING0, frame_to_physical_address (frame), KERNEL_VIRTUAL_BASE, KERNEL_VIRTUAL_BASE, paging_constants::SUPERVISOR);
+    automaton_type* ramdisk = new (alloc_) automaton_type (alloc_, descriptor_constants::RING0, frame_to_physical_address (frame), KERNEL_VIRTUAL_BASE, KERNEL_VIRTUAL_BASE, paging_constants::SUPERVISOR);
 
     /* Third, create the automaton's memory map. */
     {
       // Reserve low memory.
-      kassert (ramdisk->insert_vm_area (vm_reserved_area (0, ONE_MEGABYTE)));
+      kassert (ramdisk->insert_vm_area (new (alloc_) vm_reserved_area (0, ONE_MEGABYTE)));
       
       /* Add a stack area. */
-      vm_stack_area stack (static_cast<const uint8_t*> (ramdisk->stack_pointer ()) - SYSTEM_STACK_SIZE,
-			   ramdisk->stack_pointer (),
-			   paging_constants::SUPERVISOR);
+      vm_stack_area* stack = new (alloc_) vm_stack_area (static_cast<const uint8_t*> (ramdisk->stack_pointer ()) - SYSTEM_STACK_SIZE,
+							 ramdisk->stack_pointer (),
+							 paging_constants::SUPERVISOR);
       kassert (ramdisk->insert_vm_area (stack));
-      
       /* Back with physical pages.  See previous comment about the stack. */
-      const void* ptr;
-      for (ptr = stack.begin (); ptr < stack.end (); ptr = static_cast<const uint8_t*> (ptr) + PAGE_SIZE) {
-	vm_manager::map (ptr, frame_manager::alloc (), paging_constants::SUPERVISOR, paging_constants::WRITABLE);
-      }
+      stack->back_with_frames ();
     }
     
     /* Fourth, add the actions. */
@@ -487,11 +334,6 @@
     /* Create the init automaton. */
     // TODO
 
-    // Finish the memory map for the system automaton with data that has been allocated.
-    vm_data_area d (boot_begin_, static_cast<const uint8_t*> (boot_end_) + PAGE_SIZE, paging_constants::SUPERVISOR);
-    kassert (system_automaton_->insert_vm_area (d));
-    status_ = NORMAL;
-
     // Add the first action to the scheduler.
     system_scheduler_->schedule_action (system_automaton_, null_traits::action_entry_point, 0);
     
@@ -504,34 +346,16 @@
 	      uint32_t error,
 	      registers* regs)
   {
-    automaton* current_automaton = system_scheduler_->current_automaton ();
+    automaton_type* current_automaton = system_scheduler_->current_automaton ();
     kassert (current_automaton != system_automaton_);
 
-    switch (status_) {
-    case NORMAL:
-      if (address < KERNEL_VIRTUAL_BASE) {
-	// Use the automaton's memory map.
-	current_automaton->page_fault (address, error, regs);
-      }
-      else {
-	// Use our memory map.
-	system_automaton_->page_fault (address, error, regs);
-      }
-      break;
-    case BOOTING:
-      kassert (address >= boot_begin_);
-      kassert (address < boot_end_);
-      
-      /* Fault should come from not being present. */
-      kassert ((error & PAGE_PROTECTION_ERROR) == 0);
-      /* Fault should come from data. */
-      kassert ((error & PAGE_INSTRUCTION_ERROR) == 0);
-      /* Back the request with a frame. */
-      vm_manager::map (address, frame_manager::alloc (), paging_constants::SUPERVISOR, paging_constants::WRITABLE);
-      /* Clear the frame. */
-      /* TODO:  This is a long operation.  Move it out of the interrupt handler. */
-      memset (const_cast<void*> (align_down (address, PAGE_SIZE)), 0x00, PAGE_SIZE);
-      break;
+    if (address < KERNEL_VIRTUAL_BASE) {
+      // Use the automaton's memory map.
+      current_automaton->page_fault (address, error, regs);
+    }
+    else {
+      // Use our memory map.
+      system_automaton_->page_fault (address, error, regs);
     }
   }
 
@@ -546,27 +370,10 @@
   void*
   alloc (size_t size)
   {
-    automaton* current_automaton = system_scheduler_->current_automaton ();
+    automaton_type* current_automaton = system_scheduler_->current_automaton ();
     kassert (current_automaton != system_automaton_);
 
-    switch (status_) {
-    case NORMAL:
-<<<<<<< HEAD
-      return current_automaton->alloc (size);
-=======
-      kputs ("NORMAL\n");
-      return system_scheduler_->current_automaton ()->alloc (size);
->>>>>>> d4b1edd6
-      break;
-    case BOOTING:
-      {
-	void* retval = const_cast<void*> (static_cast<const void*> (boot_end_));
-	boot_end_ += size;
-	boot_end_ = static_cast<uint8_t*> (const_cast<void*> (align_up (boot_end_, PAGE_SIZE)));
-	return retval;
-      }
-      break;
-    }
+    return current_automaton->alloc (size);
   }
 
   void
